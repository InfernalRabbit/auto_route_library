--- conflicted
+++ resolved
@@ -3,39 +3,18 @@
 All notable changes to this project will be documented in this file.
 See [Conventional Commits](https://conventionalcommits.org) for commit guidelines.
 
-<<<<<<< HEAD
-## 2023-08-26
-=======
 ## 2023-10-05
->>>>>>> eb0b93d0
-
-### Changes
-
----
-
-Packages with breaking changes:
-
- - There are no breaking changes in this release.
-
-Packages with other changes:
-
-<<<<<<< HEAD
- - [`auto_route` - `v7.8.3`](#auto_route---v783)
- - [`auto_route_generator` - `v7.3.2`](#auto_route_generator---v732)
-
-Packages with dependency updates only:
-
-> Packages listed below depend on other packages in this workspace that have had changes. Their versions have been incremented to bump the minimum dependency versions of the packages they depend upon in this project.
-
- - `auto_route_generator` - `v7.3.2`
-
----
-
-#### `auto_route` - `v7.8.3`
-
- - **FIX**: issue related to parsing deep-links after flutter 3.13.0.
-
-=======
+
+### Changes
+
+---
+
+Packages with breaking changes:
+
+ - There are no breaking changes in this release.
+
+Packages with other changes:
+
  - [`auto_route` - `v7.8.4`](#auto_route---v784)
  - [`auto_route_generator` - `v7.3.2`](#auto_route_generator---v732)
 
@@ -50,7 +29,6 @@
 
  - **DOCS**: Add public Api docs to auto_route_generator.
 
->>>>>>> eb0b93d0
 
 ## 2023-08-23
 
