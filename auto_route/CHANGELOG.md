--- conflicted
+++ resolved
@@ -1,10 +1,4 @@
 # ChangeLog
-<<<<<<< HEAD
-## [2.0.2]
-- Fix duplicate key issue when pushing a page that already exist in stack
-- Minor fixes
-
-=======
 ## [2.2.0] Breaking changes!
 - Remove helper methods pushToChild and replaceInChild from TabsRouter [Bad idea]. [Breaking]
 - Add navigate and navigateNamed methods to TabsRouter
@@ -25,7 +19,6 @@
 - Add onNavigate callback function to AutoRouterDelegate
 - Add onNavigate all back to AutoRouter.declarative 
 - Add declarative option to AutoTabsRouter
->>>>>>> dde8c78b
 ## [2.0.1] Breaking changes!
 - OnPopRoute includes a results object now. [Breaking]
 - Remove usesTabsRouter property from AutoRoute as it's no longer needed.
