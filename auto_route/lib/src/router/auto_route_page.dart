import 'package:auto_route/auto_route.dart';
import 'package:auto_route/src/route/route_data.dart';
import 'package:flutter/cupertino.dart';
import 'package:flutter/foundation.dart';
import 'package:flutter/material.dart';

abstract class AutoRoutePage extends Page {
  final RouteData data;
  final Widget child;
  final bool fullscreenDialog;
  final bool maintainState;

  AutoRoutePage({
    @required this.data,
    @required this.child,
    this.fullscreenDialog,
    this.maintainState,
  })  : assert(child != null),
        assert(data != null),
        assert(fullscreenDialog != null),
        assert(maintainState != null),
        super(
          // key: ValueKey(data),
          arguments: data.args,
        );

  @override
  bool canUpdate(Page other) {
<<<<<<< HEAD
    // if (data.key == "DashboardPageRoute") return false;
    var canUpdate = other.runtimeType == runtimeType && (other as AutoRoutePage).data == this.data;
    print("${data.key} can update : $canUpdate");
    return canUpdate;
=======
    return other.runtimeType == runtimeType &&
        (other as AutoRoutePage).data == this.data;
>>>>>>> 848c9ef7
  }

  @protected
  @override
  Route createRoute(BuildContext context) {
    return onCreateRoute(context, wrappedChild(context));
  }

  Widget wrappedChild(BuildContext context) {
    var childToBuild = child;
    if (child is AutoRouteWrapper) {
      childToBuild = (child as AutoRouteWrapper).wrappedRoute(context);
    }
    return RouteDataScope(child: childToBuild, data: data);
  }

  Route onCreateRoute(BuildContext context, Widget child);
}

class MaterialPageX extends AutoRoutePage {
  MaterialPageX({
    @required RouteData data,
    @required Widget child,
    bool fullscreenDialog = false,
    bool maintainState = true,
  }) : super(
          data: data,
          child: child,
          maintainState: maintainState,
          fullscreenDialog: fullscreenDialog,
        );

  @override
  Route onCreateRoute(BuildContext context, Widget child) {
    return MaterialPageRoute(
      builder: (_) => child,
      settings: this,
      fullscreenDialog: fullscreenDialog,
      maintainState: maintainState,
    );
  }
}

class CupertinoPageX extends AutoRoutePage {
  final String title;

  CupertinoPageX({
    @required RouteData data,
    @required Widget child,
    this.title,
    bool fullscreenDialog = false,
    bool maintainState = true,
  })  : assert(fullscreenDialog != null),
        assert(maintainState != null),
        super(
          data: data,
          child: child,
          maintainState: maintainState,
          fullscreenDialog: fullscreenDialog,
        );

  @override
  Route onCreateRoute(BuildContext context, Widget child) {
    return CupertinoPageRoute(
      builder: (_) => child,
      settings: this,
      title: title,
      fullscreenDialog: fullscreenDialog,
      maintainState: maintainState,
    );
  }
}

class AdaptivePage extends AutoRoutePage {
  // cupertino page title
  final String title;

  AdaptivePage({
    @required RouteData data,
    @required Widget child,
    this.title,
    bool fullscreenDialog = false,
    bool maintainState = true,
  }) : super(
          data: data,
          child: child,
          maintainState: maintainState,
          fullscreenDialog: fullscreenDialog,
        );

  @override
  Route onCreateRoute(BuildContext context, Widget child) {
    if (kIsWeb) {
      return PageRouteBuilder(
        pageBuilder: (_, __, ___) => child,
        settings: this,
        maintainState: maintainState,
        fullscreenDialog: fullscreenDialog,
      );
    }
    var platform = Theme.of(context).platform;
    if (platform == TargetPlatform.iOS || platform == TargetPlatform.macOS) {
      return CupertinoPageRoute(
        builder: (_) => child,
        settings: this,
        maintainState: maintainState,
        fullscreenDialog: fullscreenDialog,
        title: title,
      );
    }
    return MaterialPageRoute(
      builder: (_) => child,
      settings: this,
      maintainState: maintainState,
      fullscreenDialog: fullscreenDialog,
    );
  }
}

typedef CustomRouteBuilder = Route Function(
    BuildContext context, CustomPage page);

class CustomPage extends AutoRoutePage {
  final bool opaque;
  final int durationInMilliseconds;
  final int reverseDurationInMilliseconds;
  final Color barrierColor;
  final bool barrierDismissible;
  final String barrierLabel;
  final RouteTransitionsBuilder transitionsBuilder;
  final CustomRouteBuilder customRouteBuilder;

  CustomPage({
    @required RouteData data,
    @required Widget child,
    bool fullscreenDialog = false,
    bool maintainState = true,
    this.opaque = true,
    this.durationInMilliseconds = 300,
    this.reverseDurationInMilliseconds = 300,
    this.barrierColor,
    this.barrierDismissible = false,
    this.barrierLabel,
    this.transitionsBuilder,
    this.customRouteBuilder,
  })  : assert(opaque != null),
        assert(durationInMilliseconds != null),
        assert(barrierDismissible != null),
        super(
          data: data,
          child: child,
          maintainState: maintainState,
          fullscreenDialog: fullscreenDialog,
        );

  @override
  Route onCreateRoute(BuildContext context, Widget child) {
    if (customRouteBuilder != null) {
      return customRouteBuilder(context, this);
    }
    return PageRouteBuilder(
      pageBuilder: (_, __, ___) => child,
      settings: this,
      opaque: opaque,
      transitionDuration: Duration(milliseconds: durationInMilliseconds),
      reverseTransitionDuration:
          Duration(milliseconds: reverseDurationInMilliseconds),
      barrierColor: barrierColor,
      barrierDismissible: barrierDismissible,
      barrierLabel: barrierLabel,
      transitionsBuilder: transitionsBuilder ?? _defaultTransitionsBuilder,
      fullscreenDialog: fullscreenDialog,
      maintainState: maintainState,
    );
  }

  Widget _defaultTransitionsBuilder(
      BuildContext context,
      Animation<double> animation,
      Animation<double> secondaryAnimation,
      Widget child) {
    return child;
  }
}<|MERGE_RESOLUTION|>--- conflicted
+++ resolved
@@ -20,21 +20,14 @@
         assert(fullscreenDialog != null),
         assert(maintainState != null),
         super(
-          // key: ValueKey(data),
+          // key: ValueKey(data.key),
           arguments: data.args,
         );
 
   @override
   bool canUpdate(Page other) {
-<<<<<<< HEAD
-    // if (data.key == "DashboardPageRoute") return false;
-    var canUpdate = other.runtimeType == runtimeType && (other as AutoRoutePage).data == this.data;
-    print("${data.key} can update : $canUpdate");
-    return canUpdate;
-=======
     return other.runtimeType == runtimeType &&
         (other as AutoRoutePage).data == this.data;
->>>>>>> 848c9ef7
   }
 
   @protected
