import 'package:auto_route/src/route/page_route_info.dart';
import 'package:auto_route/src/route/route_data.dart';
import 'package:auto_route/src/router/controller/routing_controller.dart';
import 'package:collection/collection.dart';
import 'package:flutter/material.dart';

import '../controller/routing_controller.dart';
import 'auto_router_delegate.dart';

class AutoRouter extends StatefulWidget {
  final List<PageRouteInfo> Function(
      BuildContext context, List<PageRouteInfo> routes) onGenerateRoutes;
  final bool _isDeclarative;
  final Function(PageRouteInfo route) onPopRoute;
  final List<NavigatorObserver> navigatorObservers;
  final Widget Function(BuildContext context, Widget widget) builder;

  const AutoRouter({
<<<<<<< HEAD
    Key key1,
    this.navigatorObservers = const [],
    this.builder,
=======
    Key key,
    this.navigatorObservers = const [],
>>>>>>> 848c9ef7
  })  : _isDeclarative = false,
        onGenerateRoutes = null,
        onPopRoute = null,
        super(key: key1);

  const AutoRouter.declarative({
    Key key,
    this.navigatorObservers = const [],
    @required this.onGenerateRoutes,
    this.builder,
    this.onPopRoute,
  })  : _isDeclarative = true,
        super(key: key);

  @override
  AutoRouterState createState() => AutoRouterState();

  static StackRouter of(BuildContext context) {
    var scope = StackRouterScope.of(context);
    assert(() {
      if (scope == null) {
<<<<<<< HEAD
        throw FlutterError('AutoRouter operation requested with a context that does not include an AutoRouter.\n'
            'The context used to retrieve the AutoRouter must be that of a widget that '
=======
        throw FlutterError(
            'AutoRouter operation requested with a context that does not include an AutoRouter.\n'
            'The context used to retrieve the Router must be that of a widget that '
>>>>>>> 848c9ef7
            'is a descendant of an AutoRouter widget.');
      }
      return true;
    }());

    return scope.router;
  }

  static StackRouter childRouterOf(BuildContext context, String routeKey) {
    return of(context)?.childRouterOf(routeKey);
  }
}

class AutoRouterState extends State<AutoRouter> {
  ChildBackButtonDispatcher _backButtonDispatcher;
  AutoRouterDelegate _routerDelegate;
  List<PageRouteInfo> _routes;

  StackRouter get controller => _routerDelegate?.controller;

  @override
  void didChangeDependencies() {
    super.didChangeDependencies();

    if (_routerDelegate == null) {
      final router = Router.of(context);
      assert(router != null);
      _backButtonDispatcher =
          router.backButtonDispatcher.createChildBackButtonDispatcher();

      assert(router.routerDelegate is AutoRouterDelegate);
      final autoRouterDelegate = (router.routerDelegate as AutoRouterDelegate);
<<<<<<< HEAD
      var parentRouteData = RouteData.of(context);
      assert(parentRouteData != null);
      StackRouter controller = autoRouterDelegate.controller.routerOfRoute(parentRouteData);
      assert(controller != null && controller is StackRouter);
=======
      final parentData = RouteData.of(context);
      assert(parentData != null);
      RouterNode routerNode =
          autoRouterDelegate.routerNode.routerOf(parentData);
      assert(routerNode != null);
>>>>>>> 848c9ef7
      if (widget._isDeclarative) {
        _routes = controller.preMatchedRoutes;
        _routerDelegate = DeclarativeRouterDelegate(
          controller: controller,
          navigatorObservers: widget.navigatorObservers,
          routes: widget.onGenerateRoutes(context, _routes),
          onPopRoute: widget.onPopRoute,
          rootDelegate: autoRouterDelegate.rootDelegate,
        );
      } else {
        _routerDelegate = InnerRouterDelegate(
          controller: controller,
          builder: widget.builder,
          navigatorObservers: widget.navigatorObservers,
          defaultRoutes: controller.preMatchedRoutes,
          rootDelegate: autoRouterDelegate.rootDelegate,
        );
      }
    }
  }

  @override
  Widget build(BuildContext context) {
    return Router(
      routerDelegate: _routerDelegate,
      backButtonDispatcher: _backButtonDispatcher..takePriority(),
    );
  }

  @override
  void didUpdateWidget(covariant AutoRouter oldWidget) {
    super.didUpdateWidget(oldWidget);
    if (widget._isDeclarative) {
      var newRoutes = widget.onGenerateRoutes(context, _routes);
      if (!ListEquality().equals(newRoutes, _routes)) {
        _routes = newRoutes;
        (_routerDelegate as DeclarativeRouterDelegate).updateRoutes(newRoutes);
      }
    }
  }
}<|MERGE_RESOLUTION|>--- conflicted
+++ resolved
@@ -13,27 +13,19 @@
   final bool _isDeclarative;
   final Function(PageRouteInfo route) onPopRoute;
   final List<NavigatorObserver> navigatorObservers;
-  final Widget Function(BuildContext context, Widget widget) builder;
 
   const AutoRouter({
-<<<<<<< HEAD
-    Key key1,
-    this.navigatorObservers = const [],
-    this.builder,
-=======
     Key key,
     this.navigatorObservers = const [],
->>>>>>> 848c9ef7
   })  : _isDeclarative = false,
         onGenerateRoutes = null,
         onPopRoute = null,
-        super(key: key1);
+        super(key: key);
 
   const AutoRouter.declarative({
     Key key,
     this.navigatorObservers = const [],
     @required this.onGenerateRoutes,
-    this.builder,
     this.onPopRoute,
   })  : _isDeclarative = true,
         super(key: key);
@@ -45,14 +37,8 @@
     var scope = StackRouterScope.of(context);
     assert(() {
       if (scope == null) {
-<<<<<<< HEAD
         throw FlutterError('AutoRouter operation requested with a context that does not include an AutoRouter.\n'
-            'The context used to retrieve the AutoRouter must be that of a widget that '
-=======
-        throw FlutterError(
-            'AutoRouter operation requested with a context that does not include an AutoRouter.\n'
             'The context used to retrieve the Router must be that of a widget that '
->>>>>>> 848c9ef7
             'is a descendant of an AutoRouter widget.');
       }
       return true;
@@ -80,23 +66,14 @@
     if (_routerDelegate == null) {
       final router = Router.of(context);
       assert(router != null);
-      _backButtonDispatcher =
-          router.backButtonDispatcher.createChildBackButtonDispatcher();
+      _backButtonDispatcher = router.backButtonDispatcher.createChildBackButtonDispatcher();
 
       assert(router.routerDelegate is AutoRouterDelegate);
       final autoRouterDelegate = (router.routerDelegate as AutoRouterDelegate);
-<<<<<<< HEAD
-      var parentRouteData = RouteData.of(context);
-      assert(parentRouteData != null);
-      StackRouter controller = autoRouterDelegate.controller.routerOfRoute(parentRouteData);
-      assert(controller != null && controller is StackRouter);
-=======
       final parentData = RouteData.of(context);
       assert(parentData != null);
-      RouterNode routerNode =
-          autoRouterDelegate.routerNode.routerOf(parentData);
+      RouterNode routerNode = autoRouterDelegate.routerNode.routerOf(parentData);
       assert(routerNode != null);
->>>>>>> 848c9ef7
       if (widget._isDeclarative) {
         _routes = controller.preMatchedRoutes;
         _routerDelegate = DeclarativeRouterDelegate(
