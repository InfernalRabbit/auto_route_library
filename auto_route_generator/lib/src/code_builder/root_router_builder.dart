--- conflicted
+++ resolved
@@ -83,13 +83,11 @@
 }
 
 Spec buildMethod(RouteConfig r) {
-<<<<<<< HEAD
-  var constructedPage = r.deferredLoading
-      ? getDeferredBuilder(r)
-      : r.hasConstConstructor
-          ? r.pageType!.refer.constInstance([])
-          : getPageInstance(r);
-=======
+  // var constructedPage = r.deferredLoading
+  //     ? getDeferredBuilder(r)
+  //     : r.hasConstConstructor
+  //         ? r.pageType!.refer.constInstance([])
+  //         : getPageInstance(r);
   var constructedPage = r.hasConstConstructor
       ? r.pageType!.refer.constInstance([])
       : r.pageType!.refer.newInstance(
@@ -105,7 +103,6 @@
             ),
           )),
         );
->>>>>>> 0c841372
 
   return Method(
     (b) => b
