--- conflicted
+++ resolved
@@ -186,12 +186,9 @@
       hasConstConstructor: hasConstConstructor ?? this.hasConstConstructor,
       usesPathAsKey: usesPathAsKey ?? this.usesPathAsKey,
       meta: meta ?? this.meta,
-<<<<<<< HEAD
       deferredLoading: deferredLoading ?? this.deferredLoading,
-=======
       customRouteBarrierColor:
           customRouteBarrierColor ?? this.customRouteBarrierColor,
->>>>>>> 59c15601
     );
   }
 
