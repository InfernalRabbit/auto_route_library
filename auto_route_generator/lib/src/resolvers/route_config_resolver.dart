import 'package:analyzer/dart/element/element.dart';
import 'package:analyzer/dart/element/type.dart';
import 'package:auto_route/annotations.dart';
import 'package:source_gen/source_gen.dart';

import '../../utils.dart';
import '../models/importable_type.dart';
import '../models/route_config.dart';
import '../models/route_parameter_config.dart';
import '../models/router_config.dart';
import '../resolvers/route_parameter_resolver.dart';
import '../resolvers/type_resolver.dart';

const TypeChecker autoRouteChecker = TypeChecker.fromUrl(
  'package:auto_route/src/common/auto_route_annotations.dart#AutoRouterAnnotation',
);

const validMetaValues = [
  'String',
  'bool',
  'int',
  'double',
];

// extracts route configs from class fields and their meta data
class RouteConfigResolver {
  final RouterConfig _routerConfig;
  final TypeResolver _typeResolver;

  RouteConfigResolver(this._routerConfig, this._typeResolver);

  RouteConfig resolve(ConstantReader autoRoute, List<PathParamConfig> inheritedPathParams) {
    final page = autoRoute.peek('page')?.typeValue;
    var path = autoRoute.peek('path')?.stringValue;
    if (page == null) {
      var redirectTo = autoRoute.peek('redirectTo')?.stringValue;
      throwIf(
        redirectTo == null,
        'Route must have either a page or a redirect destination',
      );

      return RouteConfig(
        pathName: path!,
        redirectTo: redirectTo,
        className: '',
        fullMatch: autoRoute.peek('fullMatch')?.boolValue ?? true,
        routeType: RouteType.redirect,
        deferredLoading: _routerConfig.deferredLoading,
      );
    }

    throwIf(
      page.element is! ClassElement,
      '${page.getDisplayString(withNullability: false)} is not a class element',
      element: page.element,
    );

    final classElement = page.element as ClassElement;
    final hasWrappedRoute = classElement.allSupertypes.any((e) => e.getDisplayString(withNullability: false) == 'AutoRouteWrapper');
    var pageType = _typeResolver.resolveType(page);
    var className = page.getDisplayString(withNullability: false);

    if (path == null) {
      var prefix = _routerConfig.parent != null ? '' : '/';
      if (autoRoute.peek('initial')?.boolValue == true) {
        path = prefix;
      } else {
        path = '$prefix${toKababCase(className)}';
      }
    }
    throwIf(
      path.startsWith('/') && _routerConfig.parent != null,
      'Child [$path] can not start with a forward slash',
    );

    var pathName = path;
    var pathParams = RouteParameterResolver.extractPathParams(path);

    final fullscreenDialog = autoRoute.peek('fullscreenDialog')?.boolValue;
    final maintainState = autoRoute.peek('maintainState')?.boolValue;
    final fullMatch = autoRoute.peek('fullMatch')?.boolValue;
    final initial = autoRoute.peek('initial')?.boolValue ?? false;
    final usesPathAsKey = autoRoute.peek('usesPathAsKey')?.boolValue ?? false;

    var guards = <ResolvedType>[];
    autoRoute.peek('guards')?.listValue.map((g) => g.toTypeValue()).forEach(
      (guard) {
        guards.add(_typeResolver.resolveType(guard!));
      },
    );

    var returnType = ResolvedType(name: 'dynamic');
    var dartType = autoRoute.objectValue.type;
    if (dartType is InterfaceType) {
      returnType = _typeResolver.resolveType(dartType.typeArguments.first);
    }

    int routeType = RouteType.material;
    String? cupertinoNavTitle;
    int? durationInMilliseconds;
    int? reverseDurationInMilliseconds;
    bool? customRouteOpaque;
    bool? customRouteBarrierDismissible;
    String? customRouteBarrierLabel;
    ResolvedType? customRouteBuilder;
    ResolvedType? transitionBuilder;
    int? customRouteBarrierColor;
    if (autoRoute.instanceOf(TypeChecker.fromRuntime(MaterialRoute))) {
      routeType = RouteType.material;
    } else if (autoRoute.instanceOf(TypeChecker.fromRuntime(CupertinoRoute))) {
      routeType = RouteType.cupertino;
      cupertinoNavTitle = autoRoute.peek('title')?.stringValue;
    } else if (autoRoute.instanceOf(TypeChecker.fromRuntime(AdaptiveRoute))) {
      routeType = RouteType.adaptive;
      cupertinoNavTitle = autoRoute.peek('cupertinoPageTitle')?.stringValue;
    } else if (autoRoute.instanceOf(TypeChecker.fromRuntime(CustomRoute))) {
      routeType = RouteType.custom;
      durationInMilliseconds = autoRoute.peek('durationInMilliseconds')?.intValue;
      reverseDurationInMilliseconds = autoRoute.peek('reverseDurationInMilliseconds')?.intValue;
      customRouteOpaque = autoRoute.peek('opaque')?.boolValue;
      customRouteBarrierDismissible = autoRoute.peek('barrierDismissible')?.boolValue;
      customRouteBarrierLabel = autoRoute.peek('barrierLabel')?.stringValue;
      final function = autoRoute.peek('transitionsBuilder')?.objectValue.toFunctionValue();
      if (function != null) {
        transitionBuilder = _typeResolver.resolveFunctionType(function);
      }
      final builderFunction = autoRoute.peek('customRouteBuilder')?.objectValue.toFunctionValue();
      if (builderFunction != null) {
        customRouteBuilder = _typeResolver.resolveFunctionType(builderFunction);
      }
      customRouteBarrierColor = autoRoute.peek('barrierColor')?.intValue;
    } else {
      var globConfig = _routerConfig.parentRouteConfig;
      routeType = globConfig.routeType;
      if (globConfig.routeType == RouteType.custom) {
        transitionBuilder = globConfig.transitionBuilder;
        durationInMilliseconds = globConfig.durationInMilliseconds;
        customRouteBarrierDismissible = globConfig.customRouteBarrierDismissible;
        customRouteOpaque = globConfig.customRouteOpaque;
        reverseDurationInMilliseconds = globConfig.reverseDurationInMilliseconds;
        customRouteBuilder = globConfig.customRouteBuilder;
      }
    }

    final meta = <MetaEntry>[];
<<<<<<< HEAD
    for (final entry in autoRoute
        .read('meta')
        .mapValue
        .entries
        .where((e) => e.value?.type != null)) {
      final valueType =
          entry.value!.type!.getDisplayString(withNullability: false);
      throwIf(!validMetaValues.contains(valueType),
          'Meta value type $valueType is not supported!\nSupported types are $validMetaValues');
=======
    for (final entry in autoRoute.read('meta').mapValue.entries.where((e) => e.value?.type != null)) {
      final valueType = entry.value!.type!.getDisplayString(withNullability: false);
      throwIf(
          !validMetaValues.contains(valueType), 'Meta value type ${valueType} is not supported!\nSupported types are ${validMetaValues}');
>>>>>>> 0c841372
      switch (valueType) {
        case 'bool':
          {
            meta.add(MetaEntry<bool>(
              key: entry.key!.toStringValue()!,
              type: valueType,
              value: entry.value!.toBoolValue()!,
            ));
            break;
          }
        case 'String':
          {
            meta.add(MetaEntry<String>(
              key: entry.key!.toStringValue()!,
              type: valueType,
              value: entry.value!.toStringValue()!,
            ));

            break;
          }
        case 'int':
          {
            meta.add(MetaEntry<int>(
              key: entry.key!.toStringValue()!,
              type: valueType,
              value: entry.value!.toIntValue()!,
            ));
            break;
          }
        case 'double':
          {
            meta.add(MetaEntry<double>(
              key: entry.key!.toStringValue()!,
              type: valueType,
              value: entry.value!.toDoubleValue()!,
            ));
            break;
          }
      }
    }

    var name = autoRoute.peek('name')?.stringValue;
    var replacementInRouteName = _routerConfig.replaceInRouteName;

    final constructor = classElement.unnamedConstructor;
    throwIf(
      constructor == null,
      'Route widgets must have an unnamed constructor',
    );
    var hasConstConstructor = false;
    var params = constructor!.parameters;
    var parameters = <ParamConfig>[];
    if (params.isNotEmpty == true) {
      if (constructor.isConst && params.length == 1 && params.first.type.getDisplayString(withNullability: false) == 'Key') {
        hasConstConstructor = true;
      } else {
        final paramResolver = RouteParameterResolver(_typeResolver);
        for (ParameterElement p in constructor.parameters) {
          parameters.add(paramResolver.resolve(
            p,
            pathParams: pathParams,
            inheritedPathParams: inheritedPathParams,
          ));
        }
      }
    }

    var pathParameters = parameters.where((element) => element.isPathParam);

    if (parameters.any((p) => p.isPathParam || p.isQueryParam)) {
      var unParsableRequiredArgs = parameters.where((p) => (p.isRequired || p.isPositional) && !p.isPathParam && !p.isQueryParam);
      if (unParsableRequiredArgs.isNotEmpty) {
        print('\nWARNING => Because [$className] has required parameters ${unParsableRequiredArgs.map((e) => e.paramName)} '
            'that can not be parsed from path,\n@PathParam() and @QueryParam() annotations will be ignored.\n');
      }
    }

    if (pathParameters.isNotEmpty) {
      for (var pParam in pathParameters) {
        throwIf(!validPathParamTypes.contains(pParam.type.name),
            "Parameter [${pParam.name}] must be of a type that can be parsed from a [String] because it will also obtain it's value from a path\nvalid types: $validPathParamTypes",
            element: pParam.element);
      }
    }

    return RouteConfig(
      className: className,
      name: name,
      initial: initial,
      pathParams: pathParams,
      routeType: routeType,
      hasWrappedRoute: hasWrappedRoute,
      transitionBuilder: transitionBuilder,
      customRouteBuilder: customRouteBuilder,
      customRouteBarrierDismissible: customRouteBarrierDismissible,
      customRouteOpaque: customRouteOpaque,
      cupertinoNavTitle: cupertinoNavTitle,
      fullscreenDialog: fullscreenDialog,
      maintainState: maintainState,
      parameters: parameters,
      hasConstConstructor: hasConstConstructor,
      durationInMilliseconds: durationInMilliseconds,
      reverseDurationInMilliseconds: reverseDurationInMilliseconds,
      replacementInRouteName: replacementInRouteName,
      returnType: returnType,
      pageType: pageType,
      guards: guards,
      customRouteBarrierLabel: customRouteBarrierLabel,
      pathName: pathName,
      fullMatch: fullMatch,
      usesPathAsKey: usesPathAsKey,
      meta: meta,
      deferredLoading: _routerConfig.deferredLoading,
      customRouteBarrierColor: customRouteBarrierColor,
    );
  }
}<|MERGE_RESOLUTION|>--- conflicted
+++ resolved
@@ -142,23 +142,20 @@
       }
     }
 
-    final meta = <MetaEntry>[];
-<<<<<<< HEAD
-    for (final entry in autoRoute
-        .read('meta')
-        .mapValue
-        .entries
-        .where((e) => e.value?.type != null)) {
-      final valueType =
-          entry.value!.type!.getDisplayString(withNullability: false);
-      throwIf(!validMetaValues.contains(valueType),
-          'Meta value type $valueType is not supported!\nSupported types are $validMetaValues');
-=======
+    final meta = <MetaEntry>[]; //TODO KUBAZ
+    // for (final entry in autoRoute
+    //     .read('meta')
+    //     .mapValue
+    //     .entries
+    //     .where((e) => e.value?.type != null)) {
+    //   final valueType =
+    //       entry.value!.type!.getDisplayString(withNullability: false);
+    //   throwIf(!validMetaValues.contains(valueType),
+    //       'Meta value type $valueType is not supported!\nSupported types are $validMetaValues');
     for (final entry in autoRoute.read('meta').mapValue.entries.where((e) => e.value?.type != null)) {
       final valueType = entry.value!.type!.getDisplayString(withNullability: false);
       throwIf(
           !validMetaValues.contains(valueType), 'Meta value type ${valueType} is not supported!\nSupported types are ${validMetaValues}');
->>>>>>> 0c841372
       switch (valueType) {
         case 'bool':
           {
