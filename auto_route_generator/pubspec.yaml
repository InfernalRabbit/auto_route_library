--- conflicted
+++ resolved
@@ -3,13 +3,9 @@
 version: 8.0.0
 homepage: https://github.com/Milad-Akarie/auto_route_library
 environment:
-<<<<<<< HEAD
-  sdk: ">=3.0.0 <4.0.0"
-=======
   sdk: ">=3.3.0 <4.0.0"
 executables:
   auto_route_generator:
->>>>>>> c2953fea
 
 dependencies:
   build: ^2.1.1
